// @flow

import { devMeasureTimeAsync, logger, invariant } from '../utils/common'
<<<<<<< HEAD
import type { RecordId } from '../Model'
import type { SerializedQuery } from '../Query'
import type { TableSchema } from '../Schema'
=======
import type Model, { RecordId } from '../Model'
import type Query from '../Query'
import type { TableName, TableSchema } from '../Schema'
>>>>>>> 87b93e86
import type { BatchOperation, CachedQueryResult, CachedFindResult, DatabaseAdapter } from './type'
import { sanitizedRaw, type DirtyRaw } from '../RawRecord'

export type DirtyFindResult = RecordId | ?DirtyRaw
export type DirtyQueryResult = Array<RecordId | DirtyRaw>

const shouldLogAdapterTimes = false

export function validateAdapter(adapter: DatabaseAdapter): void {
  if (process.env.NODE_ENV !== 'production') {
    const { schema, migrations } = adapter
    // TODO: uncomment when full migrations are shipped
    // invariant(migrations, `Missing migrations`)
    if (migrations) {
      invariant(
        migrations.validated,
        `Invalid migrations - use schemaMigrations() to create migrations. See docs for more details.`,
      )

      const { minVersion, maxVersion } = migrations

      invariant(
        maxVersion <= schema.version,
        `Migrations can't be newer than schema. Schema is version ${schema.version} and migrations cover range from ${minVersion} to ${maxVersion}`,
      )

      invariant(
        maxVersion === schema.version,
        `Missing migration. Database schema is currently at version ${schema.version}, but migrations only cover range from ${minVersion} to ${maxVersion}`,
      )
    }
  }
}

export function sanitizeFindResult(
  dirtyRecord: DirtyFindResult,
  tableSchema: TableSchema,
): CachedFindResult {
  return dirtyRecord && typeof dirtyRecord === 'object'
    ? sanitizedRaw(dirtyRecord, tableSchema)
    : dirtyRecord
}

export function sanitizeQueryResult(
  dirtyRecords: DirtyQueryResult,
  tableSchema: TableSchema,
): CachedQueryResult {
  return dirtyRecords.map(dirtyRecord =>
    typeof dirtyRecord === 'string' ? dirtyRecord : sanitizedRaw(dirtyRecord, tableSchema),
  )
}

export async function devLogSetUp<T>(executeBlock: () => Promise<T>): Promise<void> {
  try {
    const [, time] = await devMeasureTimeAsync(executeBlock)
    logger.log(`[DB] All set up in ${time}ms`)
  } catch (error) {
    logger.error(`[DB] Uh-oh. Database failed to load, we're in big trouble`, error)
  }
}

export async function devLogFind(
  executeBlock: () => Promise<CachedFindResult>,
  id: string,
  table: string,
): Promise<CachedFindResult> {
  const [data, time] = await devMeasureTimeAsync(executeBlock)
  shouldLogAdapterTimes && logger.log(`[DB] Found ${table}#${id} in ${time}ms`)
  return data
}

export async function devLogQuery(
  executeBlock: () => Promise<CachedQueryResult>,
  query: SerializedQuery,
): Promise<CachedQueryResult> {
  const [dirtyRecords, time] = await devMeasureTimeAsync(executeBlock)
  shouldLogAdapterTimes &&
    logger.log(`[DB] Loaded ${dirtyRecords.length} ${query.table} in ${time}ms`)
  return dirtyRecords
}

<<<<<<< HEAD
export async function devLogCount(
=======
export async function devLogSQLQuery<T: Model>(
  executeBlock: () => Promise<CachedQueryResult>,
  table: TableName<T>,
): Promise<CachedQueryResult> {
  const [dirtyRecords, time] = await devMeasureTimeAsync(executeBlock)
  logger.log(`[DB] Loaded ${dirtyRecords.length} ${table} in ${time}ms`)
  return dirtyRecords
}

export async function devLogCount<T: Model>(
>>>>>>> 87b93e86
  executeBlock: () => Promise<number>,
  query: SerializedQuery,
): Promise<number> {
  const [count, time] = await devMeasureTimeAsync(executeBlock)
  shouldLogAdapterTimes && logger.log(`[DB] Counted ${count} ${query.table} in ${time}ms`)
  return count
}

export async function devLogBatch<T>(
  executeBlock: () => Promise<T>,
  operations: BatchOperation[],
): Promise<void> {
  if (!operations.length) {
    return
  }
  const [, time] = await devMeasureTimeAsync(executeBlock)
  const [type, table] = operations[0]
  shouldLogAdapterTimes &&
    logger.log(
      `[DB] Executed batch of ${operations.length} operations (first: ${type} on ${table}) in ${time}ms`,
    )
}<|MERGE_RESOLUTION|>--- conflicted
+++ resolved
@@ -1,15 +1,9 @@
 // @flow
 
 import { devMeasureTimeAsync, logger, invariant } from '../utils/common'
-<<<<<<< HEAD
 import type { RecordId } from '../Model'
 import type { SerializedQuery } from '../Query'
-import type { TableSchema } from '../Schema'
-=======
-import type Model, { RecordId } from '../Model'
-import type Query from '../Query'
-import type { TableName, TableSchema } from '../Schema'
->>>>>>> 87b93e86
+import type { TableSchema, TableName } from '../Schema'
 import type { BatchOperation, CachedQueryResult, CachedFindResult, DatabaseAdapter } from './type'
 import { sanitizedRaw, type DirtyRaw } from '../RawRecord'
 
@@ -91,20 +85,16 @@
   return dirtyRecords
 }
 
-<<<<<<< HEAD
-export async function devLogCount(
-=======
-export async function devLogSQLQuery<T: Model>(
+export async function devLogSQLQuery(
   executeBlock: () => Promise<CachedQueryResult>,
-  table: TableName<T>,
+  table: TableName<any>,
 ): Promise<CachedQueryResult> {
   const [dirtyRecords, time] = await devMeasureTimeAsync(executeBlock)
-  logger.log(`[DB] Loaded ${dirtyRecords.length} ${table} in ${time}ms`)
+  shouldLogAdapterTimes && logger.log(`[DB] Loaded ${dirtyRecords.length} ${table} in ${time}ms`)
   return dirtyRecords
 }
 
-export async function devLogCount<T: Model>(
->>>>>>> 87b93e86
+export async function devLogCount(
   executeBlock: () => Promise<number>,
   query: SerializedQuery,
 ): Promise<number> {
