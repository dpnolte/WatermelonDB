# Changelog

## Unreleased

### BREAKING CHANGES

### New features

- [Android] `exerimentalUseJSI` option has been enabled on Android
<<<<<<< HEAD
- [iOS] Added CocoaPods support - @leninlin
=======
- [Query] `Q.on` queries are now far more flexible. Previously, they could only be placed at the top
    level of a query. See Docs for more details. Now, you can:

     - Pass multiple conditions on the related query, like so:

        ```js
        collection.query(
          Q.on('projects', [
            Q.where('foo', 'bar'),
            Q.where('bar', 'baz'),
          ])
        )
        ```
     - You can place `Q.on` deeper inside the query (nested inside `Q.and()`, `Q.or()`). However, you
        must explicitly list all tables you're joining on at the beginning of a query, using:
        `Q.experimentalJoinTables(['join_table1', 'join_table2'])`.
     - You can nest `Q.on` conditions inside `Q.on`, e.g. to make a condition on a grandchild.
          To do so, it's required to pass `Q.experimentalNestedJoin('parent_table', 'grandparent_table')` at the beginning
          of a query
>>>>>>> c26feb01

### Changes

- [DX] Queries with bad associations now show more helpful error message

### Fixes

### Internal

- `QueryDescription` structure has been changed.<|MERGE_RESOLUTION|>--- conflicted
+++ resolved
@@ -7,9 +7,7 @@
 ### New features
 
 - [Android] `exerimentalUseJSI` option has been enabled on Android
-<<<<<<< HEAD
 - [iOS] Added CocoaPods support - @leninlin
-=======
 - [Query] `Q.on` queries are now far more flexible. Previously, they could only be placed at the top
     level of a query. See Docs for more details. Now, you can:
 
@@ -29,7 +27,6 @@
      - You can nest `Q.on` conditions inside `Q.on`, e.g. to make a condition on a grandchild.
           To do so, it's required to pass `Q.experimentalNestedJoin('parent_table', 'grandparent_table')` at the beginning
           of a query
->>>>>>> c26feb01
 
 ### Changes
 
