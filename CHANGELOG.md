--- conflicted
+++ resolved
@@ -4,21 +4,17 @@
 
 ## Unreleased
 
-<<<<<<< HEAD
 ### Deprecations
 
 - The `@nozbe/watermelondb/babel/cjs` / `@nozbe/watermelondb/babel/esm` Babel plugin that ships with Watermelon is deprecated and no longer necessary. Delete it from your Babel config as it will be removed in a future update
 
-### Changed
-
-=======
 ### Refactoring
 
 - Removed dependency on `async` (Web Worker should be ~30KB smaller)
 - Refactored `Collection` and `simpleObserver` for getting changes in an array and also adds CollectionChangeTypes for differentiation between different changes
 - Updated dependencies
->>>>>>> fb111f2d
 - Simplified build system by using relative imports
+- Simplified build package by outputting CJS-only files
 
 ## 0.6.1 - 2018-09-20
 
