# Changelog

All notable changes to this project will be documented in this file.

Contributors: Please add your changes to CHANGELOG-Unreleased.md

## 0.17 - 2020-06-22

### New features

- [Sync] Introducing Migration Syncs - this allows fully consistent synchronization when migrating
      between schema versions. Previously, there was no mechanism to incrementally fetch all remote changes in
      new tables and columns after a migration - so local copy was likely inconsistent, requiring a re-login.
      After adopting migration syncs, Watermelon Sync will request from backend all missing information.
      See Sync docs for more details.
- [iOS] Introducing a new native SQLite database integration, rewritten from scratch in C++, based
       on React Native's JSI (JavaScript Interface). It is to be considered experimental, however
       we intend to make it the default (and eventually, the only) implementation. In a later release,
       Android version will be introduced.

       The new adapter is up to 3x faster than the previously fastest `synchronous: true` option,
       however this speedup is only achieved with some unpublished React Native patches.

       To try out JSI, add `experimentalUseJSI: true` to `SQLiteAdapter` constructor.
- [Query] Added `Q.experimentalSortBy(sortColumn, sortOrder)`, `Q.experimentalTake(count)`,
     `Q.experimentalSkip(count)` methods (only availble with SQLiteAdapter) - @Kenneth-KT
<<<<<<< HEAD
- [Query] Added the ability to nest `Q.on` conditions inside `Q.and()` and `Q.or()`. To do so, it's
     required to pass `Q.experimentalJoinTables(['join_table1', 'join_table2'])` at the beginning of
     a query. Known limitation: column comparisons don't work within nested `Q.ons` with LokiJSAdapter
- [Query] Added the ability to nest `Q.on` conditions inside `Q.on`, e.g. to make a condition on a grandchild.
     To do so, it's required to pass `Q.experimentalNestedJoin('parent_table', 'grandparent_table')` at the beginning
     of a query. Known limitations: only one level of nesting is currently allowed.
=======
>>>>>>> 8719996c
- `Database.batch()` can now be called with a single array of models
- [DX] `Database.get(tableName)` is now a shortcut for `Database.collections.get(tableName)`
- [DX] Query is now thenable - you can now use `await query` and `await query.count` instead of `await query.fetch()` and `await query.fetchCount()`
- [DX] Relation is now thenable - you can now use `await relation` instead of `await relation.fetch()`
- [DX] Exposed `collection.db` and `model.db` as shortcuts to get to their Database object

### Changes

- [Hardening] Column and table names starting with `__`, Object property names (e.g. `constructor`), and some reserved keywords are now forbidden
- [DX] [Hardening] QueryDescription builder methods do tighter type checks, catching more bugs, and
  preventing users from unwisely passing unsanitized user data into Query builder methods
- [DX] [Hardening] Adapters check early if table names are valid
- [DX] Collection.find reports an error more quickly if an obviously invalid ID is passed
- [DX] Intializing Database with invalid model classes will now show a helpful error
- [DX] DatabaseProvider shows a more helpful error if used improperly
- [Sync] Sync no longer fails if pullChanges returns collections that don't exist on the frontend - shows a warning instead. This is to make building backwards-compatible backends less error-prone
- [Sync] [Docs] Sync documentation has been rewritten, and is now closer in detail to a formal specification
- [Hardening] database.collections.get() better validates passed value
- [Hardening] Prevents unsafe strings from being passed as column name/table name arguments in QueryDescription

### Fixes

- [Sync] Fixed `RangeError: Maximum call stack size exceeded` when syncing large amounts of data - @leninlin
- [iOS] Fixed a bug that could cause a database operation to fail with an (6) SQLITE_LOCKED error
- [iOS] Fixed 'jsi/jsi.h' file not found when building at the consumer level. Added path `$(SRCROOT)/../../../../../ios/Pods/Headers/Public/React-jsi` to Header Search Paths (issue #691) - @victorbutler
- [Native] SQLite keywords used as table or column names no longer crash
- Fixed potential issues when subscribing to database, collection, model, queries passing a subscriber function with the same identity more than once

### Internal

- Fixed broken adapter tests

## 0.15.1, 0.16.1-fix, 0.16.2 - 2020-06-03

This is a security patch for a vulnerability that could cause maliciously crafted record IDs to
cause all or some of user's data to be deleted. More information available via GitHub security advisory

## 0.16.1 - 2020-05-18

### Changes

- `Database.unsafeResetDatabase()` is now less unsafe — more application bugs are being caught

### Fixes

- [iOS] Fix build in apps using Flipper
- [Typescript] Added type definition for `setGenerator`.
- [Typescript] Fixed types of decorators.
- [Typescript] Add Tests to test Types.
- Fixed typo in learn-to-use docs.
- [Typescript] Fixed types of changes.

### Internal

- [SQLite] Infrastruture for a future JSI adapter has been added

## 0.16 - 2020-03-06

### ⚠️ Breaking

- `experimentalUseIncrementalIndexedDB` has been renamed to `useIncrementalIndexedDB`

#### Low breakage risk

- [adapters] Adapter API has changed from returning Promise to taking callbacks as the last argument. This won't affect you unless you call on adapter methods directly. `database.adapter` returns a new `DatabaseAdapterCompat` which has the same shape as old adapter API. You can use `database.adapter.underlyingAdapter` to get back `SQLiteAdapter` / `LokiJSAdapter`
- [Collection] `Collection.fetchQuery` and `Collection.fetchCount` are removed. Please use `Query.fetch()` and `Query.fetchCount()`.

### New features

- [SQLiteAdapter] [iOS] Add new `synchronous` option to adapter: `new SQLiteAdapter({ ..., synchronous: true })`.
  When enabled, database operations will block JavaScript thread. Adapter actions will resolve in the
  next microtask, which simplifies building flicker-free interfaces. Adapter will fall back to async
  operation when synchronous adapter is not available (e.g. when doing remote debugging)
- [LokiJS] Added new `onQuotaExceededError?: (error: Error) => void` option to `LokiJSAdapter` constructor.
  This is called when underlying IndexedDB encountered a quota exceeded error (ran out of allotted disk space for app)
  This means that app can't save more data or that it will fall back to using in-memory database only
  Note that this only works when `useWebWorker: false`

### Changes

- [Performance] Watermelon internals have been rewritten not to rely on Promises and allow some fetch/observe calls to resolve synchronously. Do not rely on this -- external API is still based on Rx and Promises and may resolve either asynchronously or synchronously depending on capabilities. This is meant as a internal performance optimization only for the time being.
- [LokiJS] [Performance] Improved worker queue implementation for performance
- [observation] Refactored observer implementations for performance

### Fixes

- Fixed a possible cause for "Record ID xxx#yyy was sent over the bridge, but it's not cached" error
- [LokiJS] Fixed an issue preventing database from saving when using `experimentalUseIncrementalIndexedDB`
- Fixed a potential issue when using `database.unsafeResetDatabase()`
- [iOS] Fixed issue with clearing database under experimental synchronous mode

### New features (Experimental)

- [Model] Added experimental `model.experimentalSubscribe((isDeleted) => { ... })` method as a vanilla JS alternative to Rx based `model.observe()`. Unlike the latter, it does not notify the subscriber immediately upon subscription.
- [Collection] Added internal `collection.experimentalSubscribe((changeSet) => { ... })` method as a vanilla JS alternative to Rx based `collection.changes` (you probably shouldn't be using this API anyway)
- [Database] Added experimental `database.experimentalSubscribe(['table1', 'table2'], () => { ... })` method as a vanilla JS alternative to Rx-based `database.withChangesForTables()`. Unlike the latter, `experimentalSubscribe` notifies the subscriber only once after a batch that makes a change in multiple collections subscribed to. It also doesn't notify the subscriber immediately upon subscription, and doesn't send details about the changes, only a signal.
- Added `experimentalDisableObserveCountThrottling()` to `@nozbe/watermelondb/observation/observeCount` that globally disables count observation throttling. We think that throttling on WatermelonDB level is not a good feature and will be removed in a future release - and will be better implemented on app level if necessary
- [Query] Added experimental `query.experimentalSubscribe(records => { ... })`, `query.experimentalSubscribeWithColumns(['col1', 'col2'], records => { ... })`, and `query.experimentalSubscribeToCount(count => { ... })` methods

## 0.15 - 2019-11-08

### Highlights

This is a **massive** new update to WatermelonDB! 🍉

- **Up to 23x faster sync**. You heard that right. We've made big improvements to performance.
  In our tests, with a massive sync (first login, 45MB of data / 65K records) we got a speed up of:
  - 5.7s -> 1.2s on web (5x)
  - 142s -> 6s on iOS (23x)

  Expect more improvements in the coming releases!
- **Improved LokiJS adapter**. Option to disable web workers, important Safari 13 fix, better performance,
  and now works in Private Modes. We recommend adding `useWebWorker: false, experimentalUseIncrementalIndexedDB: true` options to the `LokiJSAdapter` constructor to take advantage of the improvements, but please read further changelog to understand the implications of this.
- **Raw SQL queries** now available on iOS and Android thanks to the community
- **Improved TypeScript support** — thanks to the community

### ⚠️ Breaking

- Deprecated `bool` schema column type is removed -- please change to `boolean`
- Experimental `experimentalSetOnlyMarkAsChangedIfDiffers(false)` API is now removed

### New featuers

- [Collection] Add `Collection.unsafeFetchRecordsWithSQL()` method. You can use it to fetch record using
  raw SQL queries on iOS and Android. Please be careful to avoid SQL injection and other pitfalls of
  raw queries
- [LokiJS] Introduces new `new LokiJSAdapter({ ..., experimentalUseIncrementalIndexedDB: true })` option.
  When enabled, database will be saved to browser's IndexedDB using a new adapter that only saves the
  changed records, instead of the entire database.

  **This works around a serious bug in Safari 13** (https://bugs.webkit.org/show_bug.cgi?id=202137) that causes large
  databases to quickly balloon to gigabytes of temporary trash

  This also improves performance of incremental saves, although initial page load or very, very large saves
  might be slightly slower.

  This is intended to become the new default option, but it's not backwards compatible (if enabled, old database
  will be lost). **You're welcome to contribute an automatic migration code.**

  Note that this option is still experimental, and might change in breaking ways at any time.

- [LokiJS] Introduces new `new LokiJSAdapter({ ..., useWebWorker: false })` option. Before, web workers
  were always used with `LokiJSAdapter`. Although web workers may have some performance benefits, disabling them
  may lead to lower memory consumption, lower latency, and easier debugging. YMMV.
- [LokiJS] Added `onIndexedDBVersionChange` option to `LokiJSAdapter`. This is a callback that's called
  when internal IDB version changed (most likely the database was deleted in another browser tab).
  Pass a callback to force log out in this copy of the app as well. Note that this only works when
  using incrementalIDB and not using web workers
- [Model] Add `Model._dangerouslySetRawWithoutMarkingColumnChange()` method. You probably shouldn't use it,
  but if you know what you're doing and want to live-update records from server without marking record as updated,
  this is useful
- [Collection] Add `Collection.prepareCreateFromDirtyRaw()`
- @json decorator sanitizer functions take an optional second argument, with a reference to the model

### Fixes

- Pinned required `rambdax` version to 2.15.0 to avoid console logging bug. In a future release we will switch to our own fork of `rambdax` to avoid future breakages like this.

### Improvements

- [Performance] Make large batches a lot faster (1.3s shaved off on a 65K insert sample)
- [Performance] [iOS] Make large batch inserts an order of magnitude faster
- [Performance] [iOS] Make encoding very large queries (with thousands of parameters) 20x faster
- [Performance] [LokiJS] Make batch inserts faster (1.5s shaved off on a 65K insert sample)
- [Performance] [LokiJS] Various performance improvements
- [Performance] [Sync] Make Sync faster
- [Performance] Make observation faster
- [Performance] [Android] Make batches faster
- Fix app glitches and performance issues caused by race conditions in `Query.observeWithColumns()`
- [LokiJS] Persistence adapter will now be automatically selected based on availability. By default,
  IndexedDB is used. But now, if unavailable (e.g. in private mode), ephemeral memory adapter will be used.
- Disabled console logs regarding new observations (it never actually counted all observations) and
  time to query/count/batch (the measures were wildly inaccurate because of asynchronicity - actual
  times are much lower)
- [withObservables] Improved performance and debuggability (update withObservables package separately)
- Improved debuggability of Watermelon -- shortened Rx stacks and added function names to aid in understanding
  call stacks and profiles
- [adapters] The adapters interface has changed. `query()` and `count()` methods now receive a `SerializedQuery`, and `batch()` now takes `TableName<any>` and `RawRecord` or `RecordId` instead of `Model`.
- [Typescript] Typing improvements
     - Added 3 missing properties `collections`, `database` and `asModel` in Model type definition.
     - Removed optional flag on `actionsEnabled` in the Database constructor options since its mandatory since 0.13.0.
     - fixed several further typing issues in Model, Relation and lazy decorator
- Changed how async functions are transpiled in the library. This could break on really old Android phones
  but shouldn't matter if you use latest version of React Native. Please report an issue if you see a problem.
- Avoid `database` prop drilling in the web demo

## 0.14.1 - 2019-08-31

Hotfix for rambdax crash

- [Schema] Handle invalid table schema argument in appSchema
- [withObservables] Added TypeScript support ([changelog](https://github.com/Nozbe/withObservables/blob/master/CHANGELOG.md))
- [Electron] avoid `Uncaught ReferenceError: global is not defined` in electron runtime ([#453](https://github.com/Nozbe/WatermelonDB/issues/453))
- [rambdax] Replaces `contains` with `includes` due to `contains` deprecation https://github.com/selfrefactor/rambda/commit/1dc1368f81e9f398664c9d95c2efbc48b5cdff9b#diff-04c6e90faac2675aa89e2176d2eec7d8R2209

## 0.14.0 - 2019-08-02

### New features
- [Query] Added support for `notLike` queries 🎉
- [Actions] You can now batch delete record with all descendants using experimental functions `experimentalMarkAsDeleted` or `experimentalDestroyPermanently`

## 0.13.0 - 2019-07-18

### ⚠️ Breaking

- [Database] It is now mandatory to pass `actionsEnabled:` option to Database constructor.
     It is recommended that you enable this option:

     ```js
     const database = new Database({
       adapter: ...,
       modelClasses: [...],
       actionsEnabled: true
     })
     ```

     See `docs/Actions.md` for more details about Actions. You can also pass `false` to maintain
     backward compatibility, but this option **will be removed** in a later version
- [Adapters] `migrationsExperimental` prop of `SQLiteAdapter` and `LokiJSAdapter` has been renamed
    to `migrations`.

### New features
- [Actions] You can now batch deletes by using `prepareMarkAsDeleted` or `prepareDestroyPermanently`
- [Sync] Performance: `synchronize()` no longer calls your `pushChanges()` function if there are no
    local changes to push. This is meant to save unnecessary network bandwidth. ⚠️ Note that this
    could be a breaking change if you rely on it always being called
- [Sync] When setting new values to fields on a record, the field (and record) will no longer be
    marked as changed if the field's value is the same. This is meant to improve performance and avoid
    unnecessary code in the app. ⚠️ Note that this could be a breaking change if you rely on the old
    behavior. For now you can import `experimentalSetOnlyMarkAsChangedIfDiffers` from
    `@nozbe/watermelondb/Model/index` and call if with `(false)` to bring the old behavior back, but
    this will be removed in the later version -- create a new issue explaining why you need this
- [Sync] Small perf improvements

### Improvements
- [Typescript] Improved types for SQLite and LokiJS adapters, migrations, models, the database and the logger.

## 0.12.3 - 2019-05-06

### Changes

- [Database] You can now update the random id schema by importing
    `import { setGenerator } from '@nozbe/watermelondb/utils/common/randomId'` and then calling `setGenerator(newGenenerator)`.
    This allows WatermelonDB to create specific IDs for example if your backend uses UUIDs.
- [Typescript] Type improvements to SQLiteAdapter and Database
- [Tests] remove cleanup for react-hooks-testing-library@0.5.0 compatibility

## 0.12.2 - 2019-04-19

### Fixes

- [TypeScript] 'Cannot use 'in' operator to search for 'initializer'; decorator fix

### Changes
- [Database] You can now pass falsy values to `Database.batch(...)` (false, null, undefined). This is
    useful in keeping code clean when doing operations conditionally. (Also works with `model.batch(...)`)
- [Decorators]. You can now use `@action` on methods of any object that has a `database: Database`
     property, and `@field @children @date @relation @immutableRelation @json @text @nochange` decorators on
     any object with a `asModel: Model` property.
- [Sync] Adds a temporary/experimental `_unsafeBatchPerCollection: true` flag to `synchronize()`. This
     causes server changes to be committed to database in multiple batches, and not one. This is NOT preferred
     for reliability and performance reasons, but it works around a memory issue that might cause your app
     to crash on very large syncs (>20,000 records). Use this only if necessary. Note that this option
     might be removed at any time if a better solution is found.

## 0.12.1 - 2019-04-01

### ⚠️ Hotfix

- [iOS] Fix runtime crash when built with Xcode 10.2 (Swift 5 runtime).

    **⚠️ Note**: You need to upgrade to React Native 0.59.3 for this to work. If you can't upgrade
    React Native yet, either stick to Xcode 10.1 or manually apply this patch:
    https://github.com/Nozbe/WatermelonDB/pull/302/commits/aa4e08ad0fa55f434da2a94407c51fc5ff18e506

### Changes

- [Sync] Adds basic sync logging capability to Sync. Pass an empty object to `synchronize()` to populate it with diagnostic information:
    ```js
    const log = {}
    await synchronize({ database, log, ...})
    console.log(log.startedAt)
    ```
    See Sync documentation for more details.

## 0.12.0 - 2019-03-18

### Added

- [Hooks] new `useDatabase` hook for consuming the Database Context:
   ```js
   import { useDatabase } from '@nozbe/watermelondb/hooks';
   const Component = () => {
      const database = useDatabase();
   }
   ```
- [TypeScript] added `.d.ts` files. Please note: TypeScript definitions are currently incomplete and should be used as a guide only. **PRs for improvements would be greatly appreciated!**

### Performance

- Improved UI performance by consolidating multiple observation emissions into a single per-collection batch emission when doing batch changes

## 0.11.0 - 2019-03-12

### Breaking

- ⚠️ Potentially BREAKING fix: a `@date` field now returns a Jan 1, 1970 date instead of `null` if the field's raw value is `0`.
   This is considered a bug fix, since it's unexpected to receive a `null` from a getter of a field whose column schema doesn't say `isOptional: true`.
   However, if you relied on this behavior, this might be a breaking change.
- ⚠️ BREAKING: `Database.unsafeResetDatabase()` now requires that you run it inside an Action

### Bug fixes

- [Sync] Fixed an issue where synchronization would continue running despite `unsafeResetDatabase` being called
- [Android] fix compile error for kotlin 1.3+

### Other changes

- Actions are now aborted when `unsafeResetDatabase()` is called, making reseting database a little bit safer
- Updated demo dependencies
- LokiJS is now a dependency of WatermelonDB (although it's only required for use on the web)
- [Android] removed unused test class
- [Android] updated ktlint to `0.30.0`

## 0.10.1 - 2019-02-12

### Changes

- [Android] Changed `compile` to `implementation` in Library Gradle file
  - ⚠️ might break build if you are using Android Gradle Plugin <3.X
- Updated `peerDependency` `react-native` to `0.57.0`
- [Sync] Added `hasUnsyncedChanges()` helper method
- [Sync] Improved documentation for backends that can't distinguish between `created` and `updated` records
- [Sync] Improved diagnostics / protection against edge cases
- [iOS] Add missing `header search path` to support **ejected** expo project.
- [Android] Fix crash on android < 5.0
- [iOS] `SQLiteAdapter`'s `dbName` path now allows you to pass an absolute path to a file, instead of a name
- [Web] Add adaptive layout for demo example with smooth scrolling for iOS

## 0.10.0 - 2019-01-18

### Breaking

- **BREAKING:** Table column `last_modified` is no longer automatically added to all database tables. If
  you don't use this column (e.g. in your custom sync code), you don't have to do anything.
  If you do, manually add this column to all table definitions in your Schema:
  ```
  { name: 'last_modified', type: 'number', isOptional: true }
  ```
  **Don't** bump schema version or write a migration for this.

### New

- **Actions API**.

  This was actually released in 0.8.0 but is now documented in [CRUD.md](./docs/CRUD.md) and [Actions.md](./docs/Actions.md).
  With Actions enabled, all create/update/delete/batch calls must be wrapped in an Action.

  To use Actions, call `await database.action(async () => { /* perform writes here */ }`, and in
  Model instance methods, you can just decorate the whole method with `@action`.

  This is necessary for Watermelon Sync, and also to enable greater safety and consistency.

  To enable actions, add `actionsEnabled: true` to `new Database({ ... })`. In a future release this
  will be enabled by default, and later, made mandatory.

  See documentation for more details.
- **Watermelon Sync Adapter** (Experimental)

  Added `synchronize()` function that allows you to easily add full synchronization capabilities to
  your Watermelon app. You only need to provide two fetch calls to your remote server that conforms
  to Watermelon synchronization protocol, and all the client-side processing (applying remote changes,
  resolving conflicts, finding local changes, and marking them as synced) is done by Watermelon.

  See documentation for more details.

- **Support caching for non-global IDs at Native level**

## 0.9.0 - 2018-11-23

### New

- Added `Q.like` - you can now make queries similar to SQL `LIKE`

## 0.8.0 - 2018-11-16

### New

- Added `DatabaseProvider` and `withDatabase` Higher-Order Component to reduce prop drilling
- Added experimental Actions API. This will be documented in a future release.

### Fixes

- Fixes crash on older Android React Native targets without `jsc-android` installed

## 0.7.0 - 2018-10-31

### Deprecations

- [Schema] Column type 'bool' is deprecated — change to 'boolean'

### New

- Added support for Schema Migrations. See documentation for more details.
- Added fundaments for integration of Danger with Jest

### Changes

- Fixed "dependency cycle" warning
- [SQLite] Fixed rare cases where database could be left in an unusable state (added missing transaction)
- [Flow] Fixes `oneOf()` typing and some other variance errors
- [React Native] App should launch a little faster, because schema is only compiled on demand now
- Fixed typos in README.md
- Updated Flow to 0.85

## 0.6.2 - 2018-10-04

### Deprecations

- The `@nozbe/watermelondb/babel/cjs` / `@nozbe/watermelondb/babel/esm` Babel plugin that ships with Watermelon is deprecated and no longer necessary. Delete it from your Babel config as it will be removed in a future update

### Refactoring

- Removed dependency on `async` (Web Worker should be ~30KB smaller)
- Refactored `Collection` and `simpleObserver` for getting changes in an array and also adds CollectionChangeTypes for differentiation between different changes
- Updated dependencies
- Simplified build system by using relative imports
- Simplified build package by outputting CJS-only files

## 0.6.1 - 2018-09-20

### Added

- Added iOS and Android integration tests and lint checks to TravisCI

### Changed

- Changed Flow setup for apps using Watermelon - see docs/Advanced/Flow.md
- Improved documentation, and demo code
- Updated dependencies

### Fixed

- Add quotes to all names in sql queries to allow keywords as table or column names
- Fixed running model tests in apps with Watermelon in the loop
- Fixed Flow when using Watermelon in apps

## 0.6.0 - 2018-09-05

Initial release of WatermelonDB<|MERGE_RESOLUTION|>--- conflicted
+++ resolved
@@ -24,15 +24,6 @@
        To try out JSI, add `experimentalUseJSI: true` to `SQLiteAdapter` constructor.
 - [Query] Added `Q.experimentalSortBy(sortColumn, sortOrder)`, `Q.experimentalTake(count)`,
      `Q.experimentalSkip(count)` methods (only availble with SQLiteAdapter) - @Kenneth-KT
-<<<<<<< HEAD
-- [Query] Added the ability to nest `Q.on` conditions inside `Q.and()` and `Q.or()`. To do so, it's
-     required to pass `Q.experimentalJoinTables(['join_table1', 'join_table2'])` at the beginning of
-     a query. Known limitation: column comparisons don't work within nested `Q.ons` with LokiJSAdapter
-- [Query] Added the ability to nest `Q.on` conditions inside `Q.on`, e.g. to make a condition on a grandchild.
-     To do so, it's required to pass `Q.experimentalNestedJoin('parent_table', 'grandparent_table')` at the beginning
-     of a query. Known limitations: only one level of nesting is currently allowed.
-=======
->>>>>>> 8719996c
 - `Database.batch()` can now be called with a single array of models
 - [DX] `Database.get(tableName)` is now a shortcut for `Database.collections.get(tableName)`
 - [DX] Query is now thenable - you can now use `await query` and `await query.count` instead of `await query.fetch()` and `await query.fetchCount()`
